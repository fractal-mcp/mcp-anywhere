# MCP TypeScript SDK ![NPM Version](https://img.shields.io/npm/v/%40modelcontextprotocol%2Fsdk) ![MIT licensed](https://img.shields.io/npm/l/%40modelcontextprotocol%2Fsdk)

## Table of Contents

- [Overview](#overview)
- [Installation](#installation)
- [Quickstart](#quick-start)
- [What is MCP?](#what-is-mcp)
- [Core Concepts](#core-concepts)
  - [Server](#server)
  - [Resources](#resources)
  - [Tools](#tools)
  - [Prompts](#prompts)
  - [Completions](#completions)
- [Running Your Server](#running-your-server)
  - [stdio](#stdio)
  - [Streamable HTTP](#streamable-http)
  - [Testing and Debugging](#testing-and-debugging)
- [Examples](#examples)
  - [Echo Server](#echo-server)
  - [SQLite Explorer](#sqlite-explorer)
- [Advanced Usage](#advanced-usage)
  - [Dynamic Servers](#dynamic-servers)
  - [Low-Level Server](#low-level-server)
  - [Writing MCP Clients](#writing-mcp-clients)
  - [Proxy Authorization Requests Upstream](#proxy-authorization-requests-upstream)
  - [Backwards Compatibility](#backwards-compatibility)
- [Documentation](#documentation)
- [Contributing](#contributing)
- [License](#license)

## Overview

The Model Context Protocol allows applications to provide context for LLMs in a standardized way, separating the concerns of providing context from the actual LLM interaction. This TypeScript SDK implements the full MCP specification, making it easy to:

- Build MCP clients that can connect to any MCP server
- Create MCP servers that expose resources, prompts and tools
- Use standard transports like stdio and Streamable HTTP
- Handle all MCP protocol messages and lifecycle events

## Installation

```bash
npm install @modelcontextprotocol/sdk
```

> ⚠️ MCP requires Node v18.x up to work fine.

## Quick Start

Let's create a simple MCP server that exposes a calculator tool and some data:

```typescript
import { McpServer, ResourceTemplate } from "@modelcontextprotocol/sdk/server/mcp.js";
import { StdioServerTransport } from "@modelcontextprotocol/sdk/server/stdio.js";
import { z } from "zod";

// Create an MCP server
const server = new McpServer({
  name: "demo-server",
  version: "1.0.0"
});

// Add an addition tool
server.registerTool("add",
  {
    title: "Addition Tool",
    description: "Add two numbers",
    inputSchema: { a: z.number(), b: z.number() }
  },
  async ({ a, b }) => ({
    content: [{ type: "text", text: String(a + b) }]
  })
);

// Add a dynamic greeting resource
server.registerResource(
  "greeting",
  new ResourceTemplate("greeting://{name}", { list: undefined }),
  { 
    title: "Greeting Resource",      // Display name for UI
    description: "Dynamic greeting generator"
  },
  async (uri, { name }) => ({
    contents: [{
      uri: uri.href,
      text: `Hello, ${name}!`
    }]
  })
);

// Start receiving messages on stdin and sending messages on stdout
const transport = new StdioServerTransport();
await server.connect(transport);
```

## What is MCP?

The [Model Context Protocol (MCP)](https://modelcontextprotocol.io) lets you build servers that expose data and functionality to LLM applications in a secure, standardized way. Think of it like a web API, but specifically designed for LLM interactions. MCP servers can:

- Expose data through **Resources** (think of these sort of like GET endpoints; they are used to load information into the LLM's context)
- Provide functionality through **Tools** (sort of like POST endpoints; they are used to execute code or otherwise produce a side effect)
- Define interaction patterns through **Prompts** (reusable templates for LLM interactions)
- And more!

## Core Concepts

### Server

The McpServer is your core interface to the MCP protocol. It handles connection management, protocol compliance, and message routing:

```typescript
const server = new McpServer({
  name: "my-app",
  version: "1.0.0"
});
```

### Resources

Resources are how you expose data to LLMs. They're similar to GET endpoints in a REST API - they provide data but shouldn't perform significant computation or have side effects:

```typescript
// Static resource
server.registerResource(
  "config",
  "config://app",
  {
    title: "Application Config",
    description: "Application configuration data",
    mimeType: "text/plain"
  },
  async (uri) => ({
    contents: [{
      uri: uri.href,
      text: "App configuration here"
    }]
  })
);

// Dynamic resource with parameters
server.registerResource(
  "user-profile",
  new ResourceTemplate("users://{userId}/profile", { list: undefined }),
  {
    title: "User Profile",
    description: "User profile information"
  },
  async (uri, { userId }) => ({
    contents: [{
      uri: uri.href,
      text: `Profile data for user ${userId}`
    }]
  })
);

// Resource with context-aware completion
server.registerResource(
  "repository",
  new ResourceTemplate("github://repos/{owner}/{repo}", {
    list: undefined,
    complete: {
      // Provide intelligent completions based on previously resolved parameters
      repo: (value, context) => {
        if (context?.arguments?.["owner"] === "org1") {
          return ["project1", "project2", "project3"].filter(r => r.startsWith(value));
        }
        return ["default-repo"].filter(r => r.startsWith(value));
      }
    }
  }),
  {
    title: "GitHub Repository",
    description: "Repository information"
  },
  async (uri, { owner, repo }) => ({
    contents: [{
      uri: uri.href,
      text: `Repository: ${owner}/${repo}`
    }]
  })
);
```

### Tools

Tools let LLMs take actions through your server. Unlike resources, tools are expected to perform computation and have side effects:

```typescript
// Simple tool with parameters
server.registerTool(
  "calculate-bmi",
  {
    title: "BMI Calculator",
    description: "Calculate Body Mass Index",
    inputSchema: {
      weightKg: z.number(),
      heightM: z.number()
    }
  },
  async ({ weightKg, heightM }) => ({
    content: [{
      type: "text",
      text: String(weightKg / (heightM * heightM))
    }]
  })
);

// Async tool with external API call
server.registerTool(
  "fetch-weather",
  {
    title: "Weather Fetcher",
    description: "Get weather data for a city",
    inputSchema: { city: z.string() }
  },
  async ({ city }) => {
    const response = await fetch(`https://api.weather.com/${city}`);
    const data = await response.text();
    return {
      content: [{ type: "text", text: data }]
    };
  }
);

// Tool that returns ResourceLinks
server.registerTool(
  "list-files",
  {
    title: "List Files",
    description: "List project files",
    inputSchema: { pattern: z.string() }
  },
  async ({ pattern }) => ({
    content: [
      { type: "text", text: `Found files matching "${pattern}":` },
      // ResourceLinks let tools return references without file content
      {
        type: "resource_link",
        uri: "file:///project/README.md",
        name: "README.md",
        mimeType: "text/markdown",
        description: 'A README file'
      },
      {
        type: "resource_link",
        uri: "file:///project/src/index.ts",
        name: "index.ts",
        mimeType: "text/typescript",
        description: 'An index file'
      }
    ]
  })
);
```

#### ResourceLinks

Tools can return `ResourceLink` objects to reference resources without embedding their full content. This is essential for performance when dealing with large files or many resources - clients can then selectively read only the resources they need using the provided URIs.

### Prompts

Prompts are reusable templates that help LLMs interact with your server effectively:

```typescript
import { completable } from "@modelcontextprotocol/sdk/server/completable.js";

server.registerPrompt(
  "review-code",
  {
    title: "Code Review",
    description: "Review code for best practices and potential issues",
    argsSchema: { code: z.string() }
  },
  ({ code }) => ({
    messages: [{
      role: "user",
      content: {
        type: "text",
        text: `Please review this code:\n\n${code}`
      }
    }]
  })
);

// Prompt with context-aware completion
server.registerPrompt(
  "team-greeting",
  {
    title: "Team Greeting",
    description: "Generate a greeting for team members",
    argsSchema: {
      department: completable(z.string(), (value) => {
        // Department suggestions
        return ["engineering", "sales", "marketing", "support"].filter(d => d.startsWith(value));
      }),
      name: completable(z.string(), (value, context) => {
        // Name suggestions based on selected department
        const department = context?.arguments?.["department"];
        if (department === "engineering") {
          return ["Alice", "Bob", "Charlie"].filter(n => n.startsWith(value));
        } else if (department === "sales") {
          return ["David", "Eve", "Frank"].filter(n => n.startsWith(value));
        } else if (department === "marketing") {
          return ["Grace", "Henry", "Iris"].filter(n => n.startsWith(value));
        }
        return ["Guest"].filter(n => n.startsWith(value));
      })
    }
  },
  ({ department, name }) => ({
    messages: [{
      role: "assistant",
      content: {
        type: "text",
        text: `Hello ${name}, welcome to the ${department} team!`
      }
    }]
  })
);
```

### Completions

MCP supports argument completions to help users fill in prompt arguments and resource template parameters. See the examples above for [resource completions](#resources) and [prompt completions](#prompts).

#### Client Usage

```typescript
// Request completions for any argument
const result = await client.complete({
  ref: {
    type: "ref/prompt",  // or "ref/resource"
    name: "example"      // or uri: "template://..."
  },
  argument: {
    name: "argumentName",
    value: "partial"     // What the user has typed so far
  },
  context: {             // Optional: Include previously resolved arguments
    arguments: {
      previousArg: "value"
    }
  }
});

```

### Display Names and Metadata

All resources, tools, and prompts support an optional `title` field for better UI presentation. The `title` is used as a display name, while `name` remains the unique identifier.

**Note:** The `register*` methods (`registerTool`, `registerPrompt`, `registerResource`) are the recommended approach for new code. The older methods (`tool`, `prompt`, `resource`) remain available for backwards compatibility.

#### Title Precedence for Tools

For tools specifically, there are two ways to specify a title:
- `title` field in the tool configuration
- `annotations.title` field (when using the older `tool()` method with annotations)

The precedence order is: `title` → `annotations.title` → `name`

```typescript
// Using registerTool (recommended)
server.registerTool("my_tool", {
  title: "My Tool",              // This title takes precedence
  annotations: {
    title: "Annotation Title"    // This is ignored if title is set
  }
}, handler);

// Using tool with annotations (older API)
server.tool("my_tool", "description", {
  title: "Annotation Title"      // This is used as title
}, handler);
```

When building clients, use the provided utility to get the appropriate display name:

```typescript
import { getDisplayName } from "@modelcontextprotocol/sdk/shared/metadataUtils.js";

// Automatically handles the precedence: title → annotations.title → name
const displayName = getDisplayName(tool);
```

## Running Your Server

MCP servers in TypeScript need to be connected to a transport to communicate with clients. How you start the server depends on the choice of transport:

### stdio

For command-line tools and direct integrations:

```typescript
import { McpServer } from "@modelcontextprotocol/sdk/server/mcp.js";
import { StdioServerTransport } from "@modelcontextprotocol/sdk/server/stdio.js";

const server = new McpServer({
  name: "example-server",
  version: "1.0.0"
});

// ... set up server resources, tools, and prompts ...

const transport = new StdioServerTransport();
await server.connect(transport);
```

### Streamable HTTP

For remote servers, set up a Streamable HTTP transport that handles both client requests and server-to-client notifications.

#### With Session Management

In some cases, servers need to be stateful. This is achieved by [session management](https://modelcontextprotocol.io/specification/2025-03-26/basic/transports#session-management).

```typescript
import express from "express";
import { randomUUID } from "node:crypto";
import { McpServer } from "@modelcontextprotocol/sdk/server/mcp.js";
import { StreamableHTTPServerTransport } from "@modelcontextprotocol/sdk/server/streamableHttp.js";
import { isInitializeRequest } from "@modelcontextprotocol/sdk/types.js"



const app = express();
app.use(express.json());

// Map to store transports by session ID
const transports: { [sessionId: string]: StreamableHTTPServerTransport } = {};

// Handle POST requests for client-to-server communication
app.post('/mcp', async (req, res) => {
  // Check for existing session ID
  const sessionId = req.headers['mcp-session-id'] as string | undefined;
  let transport: StreamableHTTPServerTransport;

  if (sessionId && transports[sessionId]) {
    // Reuse existing transport
    transport = transports[sessionId];
  } else if (!sessionId && isInitializeRequest(req.body)) {
    // New initialization request
    transport = new StreamableHTTPServerTransport({
      sessionIdGenerator: () => randomUUID(),
      onsessioninitialized: (sessionId) => {
        // Store the transport by session ID
        transports[sessionId] = transport;
      },
      // DNS rebinding protection is disabled by default for backwards compatibility. If you are running this server
      // locally, make sure to set:
      // enableDnsRebindingProtection: true,
      // allowedHosts: ['127.0.0.1'],
    });

    // Clean up transport when closed
    transport.onclose = () => {
      if (transport.sessionId) {
        delete transports[transport.sessionId];
      }
    };
    const server = new McpServer({
      name: "example-server",
      version: "1.0.0"
    });

    // ... set up server resources, tools, and prompts ...

    // Connect to the MCP server
    await server.connect(transport);
  } else {
    // Invalid request
    res.status(400).json({
      jsonrpc: '2.0',
      error: {
        code: -32000,
        message: 'Bad Request: No valid session ID provided',
      },
      id: null,
    });
    return;
  }

  // Handle the request
  await transport.handleRequest(req, res, req.body);
});

// Reusable handler for GET and DELETE requests
const handleSessionRequest = async (req: express.Request, res: express.Response) => {
  const sessionId = req.headers['mcp-session-id'] as string | undefined;
  if (!sessionId || !transports[sessionId]) {
    res.status(400).send('Invalid or missing session ID');
    return;
  }
  
  const transport = transports[sessionId];
  await transport.handleRequest(req, res);
};

// Handle GET requests for server-to-client notifications via SSE
app.get('/mcp', handleSessionRequest);

// Handle DELETE requests for session termination
app.delete('/mcp', handleSessionRequest);

app.listen(3000);
```

> [!TIP]
> When using this in a remote environment, make sure to allow the header parameter `mcp-session-id` in CORS. Otherwise, it may result in a `Bad Request: No valid session ID provided` error. 
> 
> For example, in Node.js you can configure it like this:
> 
> ```ts
> app.use(
>   cors({
>     origin: ['https://your-remote-domain.com, https://your-other-remote-domain.com'],
>     exposedHeaders: ['mcp-session-id'],
>     allowedHeaders: ['Content-Type', 'mcp-session-id'],
>   })
> );
> ```

#### Without Session Management (Stateless)

For simpler use cases where session management isn't needed:

```typescript
const app = express();
app.use(express.json());

app.post('/mcp', async (req: Request, res: Response) => {
  // In stateless mode, create a new instance of transport and server for each request
  // to ensure complete isolation. A single instance would cause request ID collisions
  // when multiple clients connect concurrently.
  
  try {
    const server = getServer(); 
    const transport: StreamableHTTPServerTransport = new StreamableHTTPServerTransport({
      sessionIdGenerator: undefined,
    });
    res.on('close', () => {
      console.log('Request closed');
      transport.close();
      server.close();
    });
    await server.connect(transport);
    await transport.handleRequest(req, res, req.body);
  } catch (error) {
    console.error('Error handling MCP request:', error);
    if (!res.headersSent) {
      res.status(500).json({
        jsonrpc: '2.0',
        error: {
          code: -32603,
          message: 'Internal server error',
        },
        id: null,
      });
    }
  }
});

// SSE notifications not supported in stateless mode
app.get('/mcp', async (req: Request, res: Response) => {
  console.log('Received GET MCP request');
  res.writeHead(405).end(JSON.stringify({
    jsonrpc: "2.0",
    error: {
      code: -32000,
      message: "Method not allowed."
    },
    id: null
  }));
});

// Session termination not needed in stateless mode
app.delete('/mcp', async (req: Request, res: Response) => {
  console.log('Received DELETE MCP request');
  res.writeHead(405).end(JSON.stringify({
    jsonrpc: "2.0",
    error: {
      code: -32000,
      message: "Method not allowed."
    },
    id: null
  }));
});


// Start the server
const PORT = 3000;
<<<<<<< HEAD
setupServer().then(() => {
  app.listen(PORT, (error) => {
    if (error) {
      console.error('Failed to start server:', error);
      process.exit(1);
    }
    console.log(`MCP Streamable HTTP Server listening on port ${PORT}`);
  });
}).catch(error => {
  console.error('Failed to set up the server:', error);
  process.exit(1);
=======
app.listen(PORT, () => {
  console.log(`MCP Stateless Streamable HTTP Server listening on port ${PORT}`);
>>>>>>> 0a1cfd94
});

```

This stateless approach is useful for:

- Simple API wrappers
- RESTful scenarios where each request is independent
- Horizontally scaled deployments without shared session state

#### DNS Rebinding Protection

The Streamable HTTP transport includes DNS rebinding protection to prevent security vulnerabilities. By default, this protection is **disabled** for backwards compatibility.

**Important**: If you are running this server locally, enable DNS rebinding protection:

```typescript
const transport = new StreamableHTTPServerTransport({
  sessionIdGenerator: () => randomUUID(),
  enableDnsRebindingProtection: true,

  allowedHosts: ['127.0.0.1', ...],
  allowedOrigins: ['https://yourdomain.com', 'https://www.yourdomain.com']
});
```

### Testing and Debugging

To test your server, you can use the [MCP Inspector](https://github.com/modelcontextprotocol/inspector). See its README for more information.

## Examples

### Echo Server

A simple server demonstrating resources, tools, and prompts:

```typescript
import { McpServer, ResourceTemplate } from "@modelcontextprotocol/sdk/server/mcp.js";
import { z } from "zod";

const server = new McpServer({
  name: "echo-server",
  version: "1.0.0"
});

server.registerResource(
  "echo",
  new ResourceTemplate("echo://{message}", { list: undefined }),
  {
    title: "Echo Resource",
    description: "Echoes back messages as resources"
  },
  async (uri, { message }) => ({
    contents: [{
      uri: uri.href,
      text: `Resource echo: ${message}`
    }]
  })
);

server.registerTool(
  "echo",
  {
    title: "Echo Tool",
    description: "Echoes back the provided message",
    inputSchema: { message: z.string() }
  },
  async ({ message }) => ({
    content: [{ type: "text", text: `Tool echo: ${message}` }]
  })
);

server.registerPrompt(
  "echo",
  {
    title: "Echo Prompt",
    description: "Creates a prompt to process a message",
    argsSchema: { message: z.string() }
  },
  ({ message }) => ({
    messages: [{
      role: "user",
      content: {
        type: "text",
        text: `Please process this message: ${message}`
      }
    }]
  })
);
```

### SQLite Explorer

A more complex example showing database integration:

```typescript
import { McpServer } from "@modelcontextprotocol/sdk/server/mcp.js";
import sqlite3 from "sqlite3";
import { promisify } from "util";
import { z } from "zod";

const server = new McpServer({
  name: "sqlite-explorer",
  version: "1.0.0"
});

// Helper to create DB connection
const getDb = () => {
  const db = new sqlite3.Database("database.db");
  return {
    all: promisify<string, any[]>(db.all.bind(db)),
    close: promisify(db.close.bind(db))
  };
};

server.registerResource(
  "schema",
  "schema://main",
  {
    title: "Database Schema",
    description: "SQLite database schema",
    mimeType: "text/plain"
  },
  async (uri) => {
    const db = getDb();
    try {
      const tables = await db.all(
        "SELECT sql FROM sqlite_master WHERE type='table'"
      );
      return {
        contents: [{
          uri: uri.href,
          text: tables.map((t: {sql: string}) => t.sql).join("\n")
        }]
      };
    } finally {
      await db.close();
    }
  }
);

server.registerTool(
  "query",
  {
    title: "SQL Query",
    description: "Execute SQL queries on the database",
    inputSchema: { sql: z.string() }
  },
  async ({ sql }) => {
    const db = getDb();
    try {
      const results = await db.all(sql);
      return {
        content: [{
          type: "text",
          text: JSON.stringify(results, null, 2)
        }]
      };
    } catch (err: unknown) {
      const error = err as Error;
      return {
        content: [{
          type: "text",
          text: `Error: ${error.message}`
        }],
        isError: true
      };
    } finally {
      await db.close();
    }
  }
);
```

## Advanced Usage

### Dynamic Servers

If you want to offer an initial set of tools/prompts/resources, but later add additional ones based on user action or external state change, you can add/update/remove them _after_ the Server is connected. This will automatically emit the corresponding `listChanged` notifications:

```ts
import { McpServer } from "@modelcontextprotocol/sdk/server/mcp.js";
import { z } from "zod";

const server = new McpServer({
  name: "Dynamic Example",
  version: "1.0.0"
});

const listMessageTool = server.tool(
  "listMessages",
  { channel: z.string() },
  async ({ channel }) => ({
    content: [{ type: "text", text: await listMessages(channel) }]
  })
);

const putMessageTool = server.tool(
  "putMessage",
  { channel: z.string(), message: z.string() },
  async ({ channel, message }) => ({
    content: [{ type: "text", text: await putMessage(channel, string) }]
  })
);
// Until we upgrade auth, `putMessage` is disabled (won't show up in listTools)
putMessageTool.disable()

const upgradeAuthTool = server.tool(
  "upgradeAuth",
  { permission: z.enum(["write', admin"])},
  // Any mutations here will automatically emit `listChanged` notifications
  async ({ permission }) => {
    const { ok, err, previous } = await upgradeAuthAndStoreToken(permission)
    if (!ok) return {content: [{ type: "text", text: `Error: ${err}` }]}

    // If we previously had read-only access, 'putMessage' is now available
    if (previous === "read") {
      putMessageTool.enable()
    }

    if (permission === 'write') {
      // If we've just upgraded to 'write' permissions, we can still call 'upgradeAuth' 
      // but can only upgrade to 'admin'. 
      upgradeAuthTool.update({
        paramSchema: { permission: z.enum(["admin"]) }, // change validation rules
      })
    } else {
      // If we're now an admin, we no longer have anywhere to upgrade to, so fully remove that tool
      upgradeAuthTool.remove()
    }
  }
)

// Connect as normal
const transport = new StdioServerTransport();
await server.connect(transport);
```

### Low-Level Server

For more control, you can use the low-level Server class directly:

```typescript
import { Server } from "@modelcontextprotocol/sdk/server/index.js";
import { StdioServerTransport } from "@modelcontextprotocol/sdk/server/stdio.js";
import {
  ListPromptsRequestSchema,
  GetPromptRequestSchema
} from "@modelcontextprotocol/sdk/types.js";

const server = new Server(
  {
    name: "example-server",
    version: "1.0.0"
  },
  {
    capabilities: {
      prompts: {}
    }
  }
);

server.setRequestHandler(ListPromptsRequestSchema, async () => {
  return {
    prompts: [{
      name: "example-prompt",
      description: "An example prompt template",
      arguments: [{
        name: "arg1",
        description: "Example argument",
        required: true
      }]
    }]
  };
});

server.setRequestHandler(GetPromptRequestSchema, async (request) => {
  if (request.params.name !== "example-prompt") {
    throw new Error("Unknown prompt");
  }
  return {
    description: "Example prompt",
    messages: [{
      role: "user",
      content: {
        type: "text",
        text: "Example prompt text"
      }
    }]
  };
});

const transport = new StdioServerTransport();
await server.connect(transport);
```

### Eliciting User Input

MCP servers can request additional information from users through the elicitation feature. This is useful for interactive workflows where the server needs user input or confirmation:

```typescript
// Server-side: Restaurant booking tool that asks for alternatives
server.tool(
  "book-restaurant",
  { 
    restaurant: z.string(),
    date: z.string(),
    partySize: z.number()
  },
  async ({ restaurant, date, partySize }) => {
    // Check availability
    const available = await checkAvailability(restaurant, date, partySize);
    
    if (!available) {
      // Ask user if they want to try alternative dates
      const result = await server.server.elicitInput({
        message: `No tables available at ${restaurant} on ${date}. Would you like to check alternative dates?`,
        requestedSchema: {
          type: "object",
          properties: {
            checkAlternatives: {
              type: "boolean",
              title: "Check alternative dates",
              description: "Would you like me to check other dates?"
            },
            flexibleDates: {
              type: "string",
              title: "Date flexibility",
              description: "How flexible are your dates?",
              enum: ["next_day", "same_week", "next_week"],
              enumNames: ["Next day", "Same week", "Next week"]
            }
          },
          required: ["checkAlternatives"]
        }
      });

      if (result.action === "accept" && result.content?.checkAlternatives) {
        const alternatives = await findAlternatives(
          restaurant, 
          date, 
          partySize, 
          result.content.flexibleDates as string
        );
        return {
          content: [{
            type: "text",
            text: `Found these alternatives: ${alternatives.join(", ")}`
          }]
        };
      }
      
      return {
        content: [{
          type: "text",
          text: "No booking made. Original date not available."
        }]
      };
    }
    
    // Book the table
    await makeBooking(restaurant, date, partySize);
    return {
      content: [{
        type: "text",
        text: `Booked table for ${partySize} at ${restaurant} on ${date}`
      }]
    };
  }
);
```

Client-side: Handle elicitation requests

```typescript
// This is a placeholder - implement based on your UI framework
async function getInputFromUser(message: string, schema: any): Promise<{
  action: "accept" | "reject" | "cancel";
  data?: Record<string, any>;
}> {
  // This should be implemented depending on the app
  throw new Error("getInputFromUser must be implemented for your platform");
}

client.setRequestHandler(ElicitRequestSchema, async (request) => {
  const userResponse = await getInputFromUser(
    request.params.message, 
    request.params.requestedSchema
  );
  
  return {
    action: userResponse.action,
    content: userResponse.action === "accept" ? userResponse.data : undefined
  };
});
```

**Note**: Elicitation requires client support. Clients must declare the `elicitation` capability during initialization.

### Writing MCP Clients

The SDK provides a high-level client interface:

```typescript
import { Client } from "@modelcontextprotocol/sdk/client/index.js";
import { StdioClientTransport } from "@modelcontextprotocol/sdk/client/stdio.js";

const transport = new StdioClientTransport({
  command: "node",
  args: ["server.js"]
});

const client = new Client(
  {
    name: "example-client",
    version: "1.0.0"
  }
);

await client.connect(transport);

// List prompts
const prompts = await client.listPrompts();

// Get a prompt
const prompt = await client.getPrompt({
  name: "example-prompt",
  arguments: {
    arg1: "value"
  }
});

// List resources
const resources = await client.listResources();

// Read a resource
const resource = await client.readResource({
  uri: "file:///example.txt"
});

// Call a tool
const result = await client.callTool({
  name: "example-tool",
  arguments: {
    arg1: "value"
  }
});

```

### Proxy Authorization Requests Upstream

You can proxy OAuth requests to an external authorization provider:

```typescript
import express from 'express';
import { ProxyOAuthServerProvider } from '@modelcontextprotocol/sdk/server/auth/providers/proxyProvider.js';
import { mcpAuthRouter } from '@modelcontextprotocol/sdk/server/auth/router.js';

const app = express();

const proxyProvider = new ProxyOAuthServerProvider({
    endpoints: {
        authorizationUrl: "https://auth.external.com/oauth2/v1/authorize",
        tokenUrl: "https://auth.external.com/oauth2/v1/token",
        revocationUrl: "https://auth.external.com/oauth2/v1/revoke",
    },
    verifyAccessToken: async (token) => {
        return {
            token,
            clientId: "123",
            scopes: ["openid", "email", "profile"],
        }
    },
    getClient: async (client_id) => {
        return {
            client_id,
            redirect_uris: ["http://localhost:3000/callback"],
        }
    }
})

app.use(mcpAuthRouter({
    provider: proxyProvider,
    issuerUrl: new URL("http://auth.external.com"),
    baseUrl: new URL("http://mcp.example.com"),
    serviceDocumentationUrl: new URL("https://docs.example.com/"),
}))
```

This setup allows you to:

- Forward OAuth requests to an external provider
- Add custom token validation logic
- Manage client registrations
- Provide custom documentation URLs
- Maintain control over the OAuth flow while delegating to an external provider

### Backwards Compatibility

Clients and servers with StreamableHttp tranport can maintain [backwards compatibility](https://modelcontextprotocol.io/specification/2025-03-26/basic/transports#backwards-compatibility) with the deprecated HTTP+SSE transport (from protocol version 2024-11-05) as follows

#### Client-Side Compatibility

For clients that need to work with both Streamable HTTP and older SSE servers:

```typescript
import { Client } from "@modelcontextprotocol/sdk/client/index.js";
import { StreamableHTTPClientTransport } from "@modelcontextprotocol/sdk/client/streamableHttp.js";
import { SSEClientTransport } from "@modelcontextprotocol/sdk/client/sse.js";
let client: Client|undefined = undefined
const baseUrl = new URL(url);
try {
  client = new Client({
    name: 'streamable-http-client',
    version: '1.0.0'
  });
  const transport = new StreamableHTTPClientTransport(
    new URL(baseUrl)
  );
  await client.connect(transport);
  console.log("Connected using Streamable HTTP transport");
} catch (error) {
  // If that fails with a 4xx error, try the older SSE transport
  console.log("Streamable HTTP connection failed, falling back to SSE transport");
  client = new Client({
    name: 'sse-client',
    version: '1.0.0'
  });
  const sseTransport = new SSEClientTransport(baseUrl);
  await client.connect(sseTransport);
  console.log("Connected using SSE transport");
}
```

#### Server-Side Compatibility

For servers that need to support both Streamable HTTP and older clients:

```typescript
import express from "express";
import { McpServer } from "@modelcontextprotocol/sdk/server/mcp.js";
import { StreamableHTTPServerTransport } from "@modelcontextprotocol/sdk/server/streamableHttp.js";
import { SSEServerTransport } from "@modelcontextprotocol/sdk/server/sse.js";

const server = new McpServer({
  name: "backwards-compatible-server",
  version: "1.0.0"
});

// ... set up server resources, tools, and prompts ...

const app = express();
app.use(express.json());

// Store transports for each session type
const transports = {
  streamable: {} as Record<string, StreamableHTTPServerTransport>,
  sse: {} as Record<string, SSEServerTransport>
};

// Modern Streamable HTTP endpoint
app.all('/mcp', async (req, res) => {
  // Handle Streamable HTTP transport for modern clients
  // Implementation as shown in the "With Session Management" example
  // ...
});

// Legacy SSE endpoint for older clients
app.get('/sse', async (req, res) => {
  // Create SSE transport for legacy clients
  const transport = new SSEServerTransport('/messages', res);
  transports.sse[transport.sessionId] = transport;
  
  res.on("close", () => {
    delete transports.sse[transport.sessionId];
  });
  
  await server.connect(transport);
});

// Legacy message endpoint for older clients
app.post('/messages', async (req, res) => {
  const sessionId = req.query.sessionId as string;
  const transport = transports.sse[sessionId];
  if (transport) {
    await transport.handlePostMessage(req, res, req.body);
  } else {
    res.status(400).send('No transport found for sessionId');
  }
});

app.listen(3000);
```

**Note**: The SSE transport is now deprecated in favor of Streamable HTTP. New implementations should use Streamable HTTP, and existing SSE implementations should plan to migrate.

## Documentation

- [Model Context Protocol documentation](https://modelcontextprotocol.io)
- [MCP Specification](https://spec.modelcontextprotocol.io)
- [Example Servers](https://github.com/modelcontextprotocol/servers)

## Contributing

Issues and pull requests are welcome on GitHub at <https://github.com/modelcontextprotocol/typescript-sdk>.

## License

This project is licensed under the MIT License—see the [LICENSE](LICENSE) file for details.<|MERGE_RESOLUTION|>--- conflicted
+++ resolved
@@ -590,22 +590,17 @@
 
 // Start the server
 const PORT = 3000;
-<<<<<<< HEAD
 setupServer().then(() => {
   app.listen(PORT, (error) => {
     if (error) {
       console.error('Failed to start server:', error);
       process.exit(1);
     }
-    console.log(`MCP Streamable HTTP Server listening on port ${PORT}`);
+    console.log(`MCP Stateless Streamable HTTP Server listening on port ${PORT}`);
   });
 }).catch(error => {
   console.error('Failed to set up the server:', error);
   process.exit(1);
-=======
-app.listen(PORT, () => {
-  console.log(`MCP Stateless Streamable HTTP Server listening on port ${PORT}`);
->>>>>>> 0a1cfd94
 });
 
 ```
