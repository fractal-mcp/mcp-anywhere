import pkceChallenge from "pkce-challenge";
import { LATEST_PROTOCOL_VERSION } from "../types.js";
import type { OAuthClientMetadata, OAuthClientInformation, OAuthTokens, OAuthMetadata, OAuthClientInformationFull, OAuthProtectedResourceMetadata } from "../shared/auth.js";
import { OAuthClientInformationFullSchema, OAuthMetadataSchema, OAuthProtectedResourceMetadataSchema, OAuthTokensSchema } from "../shared/auth.js";
import { checkResourceAllowed, resourceUrlFromServerUrl } from "../shared/auth-utils.js";

/**
 * Implements an end-to-end OAuth client to be used with one MCP server.
 *
 * This client relies upon a concept of an authorized "session," the exact
 * meaning of which is application-defined. Tokens, authorization codes, and
 * code verifiers should not cross different sessions.
 */
export interface OAuthClientProvider {
  /**
   * The URL to redirect the user agent to after authorization.
   */
  get redirectUrl(): string | URL;

  /**
   * Metadata about this OAuth client.
   */
  get clientMetadata(): OAuthClientMetadata;

  /**
   * Returns a OAuth2 state parameter.
   */
  state?(): string | Promise<string>;

  /**
   * Loads information about this OAuth client, as registered already with the
   * server, or returns `undefined` if the client is not registered with the
   * server.
   */
  clientInformation(): OAuthClientInformation | undefined | Promise<OAuthClientInformation | undefined>;

  /**
   * If implemented, this permits the OAuth client to dynamically register with
   * the server. Client information saved this way should later be read via
   * `clientInformation()`.
   *
   * This method is not required to be implemented if client information is
   * statically known (e.g., pre-registered).
   */
  saveClientInformation?(clientInformation: OAuthClientInformationFull): void | Promise<void>;

  /**
   * Loads any existing OAuth tokens for the current session, or returns
   * `undefined` if there are no saved tokens.
   */
  tokens(): OAuthTokens | undefined | Promise<OAuthTokens | undefined>;

  /**
   * Stores new OAuth tokens for the current session, after a successful
   * authorization.
   */
  saveTokens(tokens: OAuthTokens): void | Promise<void>;

  /**
   * Invoked to redirect the user agent to the given URL to begin the authorization flow.
   */
  redirectToAuthorization(authorizationUrl: URL): void | Promise<void>;

  /**
   * Saves a PKCE code verifier for the current session, before redirecting to
   * the authorization flow.
   */
  saveCodeVerifier(codeVerifier: string): void | Promise<void>;

  /**
   * Loads the PKCE code verifier for the current session, necessary to validate
   * the authorization result.
   */
  codeVerifier(): string | Promise<string>;

  /**
   * Adds custom client authentication to OAuth token requests.
   *
   * This optional method allows implementations to customize how client credentials
   * are included in token exchange and refresh requests. When provided, this method
   * is called instead of the default authentication logic, giving full control over
   * the authentication mechanism.
   *
   * Common use cases include:
   * - Supporting authentication methods beyond the standard OAuth 2.0 methods
   * - Adding custom headers for proprietary authentication schemes
   * - Implementing client assertion-based authentication (e.g., JWT bearer tokens)
   *
   * @param headers - The request headers (can be modified to add authentication)
   * @param params - The request body parameters (can be modified to add credentials)
   * @param url - The token endpoint URL being called
   * @param metadata - Optional OAuth metadata for the server, which may include supported authentication methods
   */
  addClientAuthentication?(headers: Headers, params: URLSearchParams, url: string | URL, metadata?: OAuthMetadata): void | Promise<void>;

  /**
   * If defined, overrides the selection and validation of the
   * RFC 8707 Resource Indicator. If left undefined, default
   * validation behavior will be used.
   *
   * Implementations must verify the returned resource matches the MCP server.
   */
  validateResourceURL?(serverUrl: string | URL, resource?: string): Promise<URL | undefined>;
}

export type AuthResult = "AUTHORIZED" | "REDIRECT";

export class UnauthorizedError extends Error {
  constructor(message?: string) {
    super(message ?? "Unauthorized");
  }
}

type ClientAuthMethod = 'client_secret_basic' | 'client_secret_post' | 'none';

/**
 * Determines the best client authentication method to use based on server support and client configuration.
 *
 * Priority order (highest to lowest):
 * 1. client_secret_basic (if client secret is available)
 * 2. client_secret_post (if client secret is available)
 * 3. none (for public clients)
 *
 * @param clientInformation - OAuth client information containing credentials
 * @param supportedMethods - Authentication methods supported by the authorization server
 * @returns The selected authentication method
 */
function selectClientAuthMethod(
  clientInformation: OAuthClientInformation,
  supportedMethods: string[]
): ClientAuthMethod {
  const hasClientSecret = clientInformation.client_secret !== undefined;

  // If server doesn't specify supported methods, use RFC 6749 defaults
  if (supportedMethods.length === 0) {
    return hasClientSecret ? "client_secret_post" : "none";
  }

  // Try methods in priority order (most secure first)
  if (hasClientSecret && supportedMethods.includes("client_secret_basic")) {
    return "client_secret_basic";
  }

  if (hasClientSecret && supportedMethods.includes("client_secret_post")) {
    return "client_secret_post";
  }

  if (supportedMethods.includes("none")) {
    return "none";
  }

  // Fallback: use what we have
  return hasClientSecret ? "client_secret_post" : "none";
}

/**
 * Applies client authentication to the request based on the specified method.
 *
 * Implements OAuth 2.1 client authentication methods:
 * - client_secret_basic: HTTP Basic authentication (RFC 6749 Section 2.3.1)
 * - client_secret_post: Credentials in request body (RFC 6749 Section 2.3.1)
 * - none: Public client authentication (RFC 6749 Section 2.1)
 *
 * @param method - The authentication method to use
 * @param clientInformation - OAuth client information containing credentials
 * @param headers - HTTP headers object to modify
 * @param params - URL search parameters to modify
 * @throws {Error} When required credentials are missing
 */
function applyClientAuthentication(
  method: ClientAuthMethod,
  clientInformation: OAuthClientInformation,
  headers: Headers,
  params: URLSearchParams
): void {
  const { client_id, client_secret } = clientInformation;

  switch (method) {
    case "client_secret_basic":
      applyBasicAuth(client_id, client_secret, headers);
      return;
    case "client_secret_post":
      applyPostAuth(client_id, client_secret, params);
      return;
    case "none":
      applyPublicAuth(client_id, params);
      return;
    default:
      throw new Error(`Unsupported client authentication method: ${method}`);
  }
}

/**
 * Applies HTTP Basic authentication (RFC 6749 Section 2.3.1)
 */
function applyBasicAuth(clientId: string, clientSecret: string | undefined, headers: Headers): void {
  if (!clientSecret) {
    throw new Error("client_secret_basic authentication requires a client_secret");
  }

  const credentials = btoa(`${clientId}:${clientSecret}`);
  headers.set("Authorization", `Basic ${credentials}`);
}

/**
 * Applies POST body authentication (RFC 6749 Section 2.3.1)
 */
function applyPostAuth(clientId: string, clientSecret: string | undefined, params: URLSearchParams): void {
  params.set("client_id", clientId);
  if (clientSecret) {
    params.set("client_secret", clientSecret);
  }
}

/**
 * Applies public client authentication (RFC 6749 Section 2.1)
 */
function applyPublicAuth(clientId: string, params: URLSearchParams): void {
  params.set("client_id", clientId);
}

/**
 * Orchestrates the full auth flow with a server.
 *
 * This can be used as a single entry point for all authorization functionality,
 * instead of linking together the other lower-level functions in this module.
 */
export async function auth(
  provider: OAuthClientProvider,
  { serverUrl,
    authorizationCode,
    scope,
    resourceMetadataUrl
  }: {
    serverUrl: string | URL;
    authorizationCode?: string;
    scope?: string;
    resourceMetadataUrl?: URL
  }): Promise<AuthResult> {

  let resourceMetadata: OAuthProtectedResourceMetadata | undefined;
  let authorizationServerUrl = serverUrl;
  try {
    resourceMetadata = await discoverOAuthProtectedResourceMetadata(serverUrl, { resourceMetadataUrl });
    if (resourceMetadata.authorization_servers && resourceMetadata.authorization_servers.length > 0) {
      authorizationServerUrl = resourceMetadata.authorization_servers[0];
    }
  } catch {
    // Ignore errors and fall back to /.well-known/oauth-authorization-server
  }

  const resource: URL | undefined = await selectResourceURL(serverUrl, provider, resourceMetadata);

  const metadata = await discoverOAuthMetadata(serverUrl, {
    authorizationServerUrl
  });

  // Handle client registration if needed
  let clientInformation = await Promise.resolve(provider.clientInformation());
  if (!clientInformation) {
    if (authorizationCode !== undefined) {
      throw new Error("Existing OAuth client information is required when exchanging an authorization code");
    }

    if (!provider.saveClientInformation) {
      throw new Error("OAuth client information must be saveable for dynamic registration");
    }

    const fullInformation = await registerClient(authorizationServerUrl, {
      metadata,
      clientMetadata: provider.clientMetadata,
    });

    await provider.saveClientInformation(fullInformation);
    clientInformation = fullInformation;
  }

  // Exchange authorization code for tokens
  if (authorizationCode !== undefined) {
    const codeVerifier = await provider.codeVerifier();
    const tokens = await exchangeAuthorization(authorizationServerUrl, {
      metadata,
      clientInformation,
      authorizationCode,
      codeVerifier,
      redirectUri: provider.redirectUrl,
      resource,
      addClientAuthentication: provider.addClientAuthentication,
    });

    await provider.saveTokens(tokens);
    return "AUTHORIZED";
  }

  const tokens = await provider.tokens();

  // Handle token refresh or new authorization
  if (tokens?.refresh_token) {
    try {
      // Attempt to refresh the token
      const newTokens = await refreshAuthorization(authorizationServerUrl, {
        metadata,
        clientInformation,
        refreshToken: tokens.refresh_token,
        resource,
        addClientAuthentication: provider.addClientAuthentication,
      });

      await provider.saveTokens(newTokens);
      return "AUTHORIZED";
    } catch {
      // Could not refresh OAuth tokens
    }
  }

  const state = provider.state ? await provider.state() : undefined;

  // Start new authorization flow
  const { authorizationUrl, codeVerifier } = await startAuthorization(authorizationServerUrl, {
    metadata,
    clientInformation,
    state,
    redirectUrl: provider.redirectUrl,
    scope: scope || provider.clientMetadata.scope,
    resource,
  });

  await provider.saveCodeVerifier(codeVerifier);
  await provider.redirectToAuthorization(authorizationUrl);
  return "REDIRECT";
}

export async function selectResourceURL(serverUrl: string | URL, provider: OAuthClientProvider, resourceMetadata?: OAuthProtectedResourceMetadata): Promise<URL | undefined> {
  const defaultResource = resourceUrlFromServerUrl(serverUrl);

  // If provider has custom validation, delegate to it
  if (provider.validateResourceURL) {
    return await provider.validateResourceURL(defaultResource, resourceMetadata?.resource);
  }

  // Only include resource parameter when Protected Resource Metadata is present
  if (!resourceMetadata) {
    return undefined;
  }

  // Validate that the metadata's resource is compatible with our request
  if (!checkResourceAllowed({ requestedResource: defaultResource, configuredResource: resourceMetadata.resource })) {
    throw new Error(`Protected resource ${resourceMetadata.resource} does not match expected ${defaultResource} (or origin)`);
  }
  // Prefer the resource from metadata since it's what the server is telling us to request
  return new URL(resourceMetadata.resource);
}

/**
 * Extract resource_metadata from response header.
 */
export function extractResourceMetadataUrl(res: Response): URL | undefined {

  const authenticateHeader = res.headers.get("WWW-Authenticate");
  if (!authenticateHeader) {
    return undefined;
  }

  const [type, scheme] = authenticateHeader.split(' ');
  if (type.toLowerCase() !== 'bearer' || !scheme) {
    return undefined;
  }
  const regex = /resource_metadata="([^"]*)"/;
  const match = regex.exec(authenticateHeader);

  if (!match) {
    return undefined;
  }

  try {
    return new URL(match[1]);
  } catch {
    return undefined;
  }
}

/**
 * Looks up RFC 9728 OAuth 2.0 Protected Resource Metadata.
 *
 * If the server returns a 404 for the well-known endpoint, this function will
 * return `undefined`. Any other errors will be thrown as exceptions.
 */
export async function discoverOAuthProtectedResourceMetadata(
  serverUrl: string | URL,
  opts?: { protocolVersion?: string, resourceMetadataUrl?: string | URL },
): Promise<OAuthProtectedResourceMetadata> {
  const response = await discoverMetadataWithFallback(
    serverUrl,
    'oauth-protected-resource',
    {
      protocolVersion: opts?.protocolVersion,
      metadataUrl: opts?.resourceMetadataUrl,
    },
  );

  if (!response || response.status === 404) {
    throw new Error(`Resource server does not implement OAuth 2.0 Protected Resource Metadata.`);
  }

  if (!response.ok) {
    throw new Error(
      `HTTP ${response.status} trying to load well-known OAuth protected resource metadata.`,
    );
  }
  return OAuthProtectedResourceMetadataSchema.parse(await response.json());
}

/**
 * Helper function to handle fetch with CORS retry logic
 */
async function fetchWithCorsRetry(
  url: URL,
  headers?: Record<string, string>,
): Promise<Response | undefined> {
  try {
    return await fetch(url, { headers });
  } catch (error) {
    if (error instanceof TypeError) {
      if (headers) {
        // CORS errors come back as TypeError, retry without headers
        return fetchWithCorsRetry(url)
      } else {
        // We're getting CORS errors on retry too, return undefined
        return undefined
      }
    }
    throw error;
  }
}

/**
 * Constructs the well-known path for OAuth metadata discovery
 */
function buildWellKnownPath(wellKnownPrefix: string, pathname: string): string {
  let wellKnownPath = `/.well-known/${wellKnownPrefix}${pathname}`;
  if (pathname.endsWith('/')) {
    // Strip trailing slash from pathname to avoid double slashes
    wellKnownPath = wellKnownPath.slice(0, -1);
  }
  return wellKnownPath;
}

/**
 * Tries to discover OAuth metadata at a specific URL
 */
async function tryMetadataDiscovery(
  url: URL,
  protocolVersion: string,
): Promise<Response | undefined> {
  const headers = {
    "MCP-Protocol-Version": protocolVersion
  };
  return await fetchWithCorsRetry(url, headers);
}

/**
 * Determines if fallback to root discovery should be attempted
 */
function shouldAttemptFallback(response: Response | undefined, pathname: string): boolean {
  return !response || response.status === 404 && pathname !== '/';
}

/**
 * Generic function for discovering OAuth metadata with fallback support
 */
async function discoverMetadataWithFallback(
  serverUrl: string | URL,
  wellKnownType: 'oauth-authorization-server' | 'oauth-protected-resource',
  opts?: { protocolVersion?: string; metadataUrl?: string | URL },
): Promise<Response | undefined> {
  const issuer = new URL(serverUrl);
  const protocolVersion = opts?.protocolVersion ?? LATEST_PROTOCOL_VERSION;

  let url: URL;
  if (opts?.metadataUrl) {
    url = new URL(opts.metadataUrl);
  } else {
    // Try path-aware discovery first
    const wellKnownPath = buildWellKnownPath(wellKnownType, issuer.pathname);
    url = new URL(wellKnownPath, issuer);
    url.search = issuer.search;
  }

  let response = await tryMetadataDiscovery(url, protocolVersion);

  // If path-aware discovery fails with 404 and we're not already at root, try fallback to root discovery
  if (!opts?.metadataUrl && shouldAttemptFallback(response, issuer.pathname)) {
    const rootUrl = new URL(`/.well-known/${wellKnownType}`, issuer);
    response = await tryMetadataDiscovery(rootUrl, protocolVersion);
  }

  return response;
}

/**
 * Looks up RFC 8414 OAuth 2.0 Authorization Server Metadata.
 *
 * If the server returns a 404 for the well-known endpoint, this function will
 * return `undefined`. Any other errors will be thrown as exceptions.
 */
export async function discoverOAuthMetadata(
  issuer: string | URL,
  {
    authorizationServerUrl,
    protocolVersion,
  }: {
    authorizationServerUrl?: string | URL,
    protocolVersion?: string,
  } = {},
): Promise<OAuthMetadata | undefined> {
<<<<<<< HEAD
  if (typeof issuer === 'string') {
    issuer = new URL(issuer);
  }
  if (!authorizationServerUrl) {
    authorizationServerUrl = issuer;
  }
  if (typeof authorizationServerUrl === 'string') {
    authorizationServerUrl = new URL(authorizationServerUrl);
  }
  protocolVersion ??= LATEST_PROTOCOL_VERSION;

  // Try path-aware discovery first (RFC 8414 compliant)
  const wellKnownPath = buildWellKnownPath(issuer.pathname);
  const pathAwareUrl = new URL(wellKnownPath, authorizationServerUrl);
  let response = await tryMetadataDiscovery(pathAwareUrl, protocolVersion);
=======
  const response = await discoverMetadataWithFallback(
    authorizationServerUrl,
    'oauth-authorization-server',
    opts,
  );
>>>>>>> 442e13b6

  if (!response || response.status === 404) {
    return undefined;
  }

  if (!response.ok) {
    throw new Error(
      `HTTP ${response.status} trying to load well-known OAuth metadata`,
    );
  }

  return OAuthMetadataSchema.parse(await response.json());
}

/**
 * Begins the authorization flow with the given server, by generating a PKCE challenge and constructing the authorization URL.
 */
export async function startAuthorization(
  authorizationServerUrl: string | URL,
  {
    metadata,
    clientInformation,
    redirectUrl,
    scope,
    state,
    resource,
  }: {
    metadata?: OAuthMetadata;
    clientInformation: OAuthClientInformation;
    redirectUrl: string | URL;
    scope?: string;
    state?: string;
    resource?: URL;
  },
): Promise<{ authorizationUrl: URL; codeVerifier: string }> {
  const responseType = "code";
  const codeChallengeMethod = "S256";

  let authorizationUrl: URL;
  if (metadata) {
    authorizationUrl = new URL(metadata.authorization_endpoint);

    if (!metadata.response_types_supported.includes(responseType)) {
      throw new Error(
        `Incompatible auth server: does not support response type ${responseType}`,
      );
    }

    if (
      !metadata.code_challenge_methods_supported ||
      !metadata.code_challenge_methods_supported.includes(codeChallengeMethod)
    ) {
      throw new Error(
        `Incompatible auth server: does not support code challenge method ${codeChallengeMethod}`,
      );
    }
  } else {
    authorizationUrl = new URL("/authorize", authorizationServerUrl);
  }

  // Generate PKCE challenge
  const challenge = await pkceChallenge();
  const codeVerifier = challenge.code_verifier;
  const codeChallenge = challenge.code_challenge;

  authorizationUrl.searchParams.set("response_type", responseType);
  authorizationUrl.searchParams.set("client_id", clientInformation.client_id);
  authorizationUrl.searchParams.set("code_challenge", codeChallenge);
  authorizationUrl.searchParams.set(
    "code_challenge_method",
    codeChallengeMethod,
  );
  authorizationUrl.searchParams.set("redirect_uri", String(redirectUrl));

  if (state) {
    authorizationUrl.searchParams.set("state", state);
  }

  if (scope) {
    authorizationUrl.searchParams.set("scope", scope);
  }

  if (resource) {
    authorizationUrl.searchParams.set("resource", resource.href);
  }

  return { authorizationUrl, codeVerifier };
}

/**
 * Exchanges an authorization code for an access token with the given server.
 *
 * Supports multiple client authentication methods as specified in OAuth 2.1:
 * - Automatically selects the best authentication method based on server support
 * - Falls back to appropriate defaults when server metadata is unavailable
 *
 * @param authorizationServerUrl - The authorization server's base URL
 * @param options - Configuration object containing client info, auth code, etc.
 * @returns Promise resolving to OAuth tokens
 * @throws {Error} When token exchange fails or authentication is invalid
 */
export async function exchangeAuthorization(
  authorizationServerUrl: string | URL,
  {
    metadata,
    clientInformation,
    authorizationCode,
    codeVerifier,
    redirectUri,
    resource,
    addClientAuthentication
  }: {
    metadata?: OAuthMetadata;
    clientInformation: OAuthClientInformation;
    authorizationCode: string;
    codeVerifier: string;
    redirectUri: string | URL;
    resource?: URL;
    addClientAuthentication?: OAuthClientProvider["addClientAuthentication"];
  },
): Promise<OAuthTokens> {
  const grantType = "authorization_code";

  const tokenUrl = metadata?.token_endpoint
      ? new URL(metadata.token_endpoint)
      : new URL("/token", authorizationServerUrl);

  if (
      metadata?.grant_types_supported &&
      !metadata.grant_types_supported.includes(grantType)
  ) {
    throw new Error(
        `Incompatible auth server: does not support grant type ${grantType}`,
    );
  }

  // Exchange code for tokens
  const headers = new Headers({
    "Content-Type": "application/x-www-form-urlencoded",
  });
  const params = new URLSearchParams({
    grant_type: grantType,
    code: authorizationCode,
    code_verifier: codeVerifier,
    redirect_uri: String(redirectUri),
  });

  if (addClientAuthentication) {
    addClientAuthentication(headers, params, authorizationServerUrl, metadata);
  } else {
    // Determine and apply client authentication method
    const supportedMethods = metadata?.token_endpoint_auth_methods_supported ?? [];
    const authMethod = selectClientAuthMethod(clientInformation, supportedMethods);

    applyClientAuthentication(authMethod, clientInformation, headers, params);
  }

  if (resource) {
    params.set("resource", resource.href);
  }

  const response = await fetch(tokenUrl, {
    method: "POST",
    headers,
    body: params,
  });

  if (!response.ok) {
    throw new Error(`Token exchange failed: HTTP ${response.status}`);
  }

  return OAuthTokensSchema.parse(await response.json());
}

/**
 * Exchange a refresh token for an updated access token.
 *
 * Supports multiple client authentication methods as specified in OAuth 2.1:
 * - Automatically selects the best authentication method based on server support
 * - Preserves the original refresh token if a new one is not returned
 *
 * @param authorizationServerUrl - The authorization server's base URL
 * @param options - Configuration object containing client info, refresh token, etc.
 * @returns Promise resolving to OAuth tokens (preserves original refresh_token if not replaced)
 * @throws {Error} When token refresh fails or authentication is invalid
 */
export async function refreshAuthorization(
  authorizationServerUrl: string | URL,
  {
    metadata,
    clientInformation,
    refreshToken,
    resource,
    addClientAuthentication,
  }: {
    metadata?: OAuthMetadata;
    clientInformation: OAuthClientInformation;
    refreshToken: string;
    resource?: URL;
    addClientAuthentication?: OAuthClientProvider["addClientAuthentication"];
  }
): Promise<OAuthTokens> {
  const grantType = "refresh_token";

  let tokenUrl: URL;
  if (metadata) {
    tokenUrl = new URL(metadata.token_endpoint);

    if (
      metadata.grant_types_supported &&
      !metadata.grant_types_supported.includes(grantType)
    ) {
      throw new Error(
        `Incompatible auth server: does not support grant type ${grantType}`,
      );
    }
  } else {
    tokenUrl = new URL("/token", authorizationServerUrl);
  }

  // Exchange refresh token
  const headers = new Headers({
    "Content-Type": "application/x-www-form-urlencoded",
  });
  const params = new URLSearchParams({
    grant_type: grantType,
    refresh_token: refreshToken,
  });

  if (addClientAuthentication) {
    addClientAuthentication(headers, params, authorizationServerUrl, metadata);
  } else {
    // Determine and apply client authentication method
    const supportedMethods = metadata?.token_endpoint_auth_methods_supported ?? [];
    const authMethod = selectClientAuthMethod(clientInformation, supportedMethods);

    applyClientAuthentication(authMethod, clientInformation, headers, params);
  }

  if (resource) {
    params.set("resource", resource.href);
  }

  const response = await fetch(tokenUrl, {
    method: "POST",
    headers,
    body: params,
  });
  if (!response.ok) {
    throw new Error(`Token refresh failed: HTTP ${response.status}`);
  }

  return OAuthTokensSchema.parse({ refresh_token: refreshToken, ...(await response.json()) });
}

/**
 * Performs OAuth 2.0 Dynamic Client Registration according to RFC 7591.
 */
export async function registerClient(
  authorizationServerUrl: string | URL,
  {
    metadata,
    clientMetadata,
  }: {
    metadata?: OAuthMetadata;
    clientMetadata: OAuthClientMetadata;
  },
): Promise<OAuthClientInformationFull> {
  let registrationUrl: URL;

  if (metadata) {
    if (!metadata.registration_endpoint) {
      throw new Error("Incompatible auth server: does not support dynamic client registration");
    }

    registrationUrl = new URL(metadata.registration_endpoint);
  } else {
    registrationUrl = new URL("/register", authorizationServerUrl);
  }

  const response = await fetch(registrationUrl, {
    method: "POST",
    headers: {
      "Content-Type": "application/json",
    },
    body: JSON.stringify(clientMetadata),
  });

  if (!response.ok) {
    throw new Error(`Dynamic client registration failed: HTTP ${response.status}`);
  }

  return OAuthClientInformationFullSchema.parse(await response.json());
}<|MERGE_RESOLUTION|>--- conflicted
+++ resolved
@@ -513,7 +513,6 @@
     protocolVersion?: string,
   } = {},
 ): Promise<OAuthMetadata | undefined> {
-<<<<<<< HEAD
   if (typeof issuer === 'string') {
     issuer = new URL(issuer);
   }
@@ -525,17 +524,11 @@
   }
   protocolVersion ??= LATEST_PROTOCOL_VERSION;
 
-  // Try path-aware discovery first (RFC 8414 compliant)
-  const wellKnownPath = buildWellKnownPath(issuer.pathname);
-  const pathAwareUrl = new URL(wellKnownPath, authorizationServerUrl);
-  let response = await tryMetadataDiscovery(pathAwareUrl, protocolVersion);
-=======
   const response = await discoverMetadataWithFallback(
     authorizationServerUrl,
     'oauth-authorization-server',
-    opts,
+    {protocolVersion},
   );
->>>>>>> 442e13b6
 
   if (!response || response.status === 404) {
     return undefined;
